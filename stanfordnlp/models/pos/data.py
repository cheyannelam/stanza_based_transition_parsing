import random
import logging
import torch

from stanfordnlp.models.common.data import map_to_ids, get_long_tensor, get_float_tensor, sort_all
from stanfordnlp.models.common.vocab import PAD_ID, VOCAB_PREFIX
from stanfordnlp.models.pos.vocab import CharVocab, WordVocab, XPOSVocab, FeatureVocab, MultiVocab
from stanfordnlp.models.pos.xpos_vocab_factory import xpos_vocab_factory
from stanfordnlp.models.common.doc import *

logger = logging.getLogger(__name__)

class DataLoader:
    def __init__(self, doc, batch_size, args, pretrain, vocab=None, evaluation=False, sort_during_eval=False):
        self.batch_size = batch_size
        self.args = args
        self.eval = evaluation
        self.shuffled = not self.eval
        self.sort_during_eval = sort_during_eval
        self.doc = doc

        data = self.load_doc(self.doc)

        # handle vocab
        if vocab is None:
            self.vocab = self.init_vocab(data)
        else:
            self.vocab = vocab
        self.pretrain_vocab = pretrain.vocab if pretrain is not None else None

        # filter and sample data
        if args.get('sample_train', 1.0) < 1.0 and not self.eval:
            keep = int(args['sample_train'] * len(data))
            data = random.sample(data, keep)
            logger.debug("Subsample training set with rate {:g}".format(args['sample_train']))

        data = self.preprocess(data, self.vocab, self.pretrain_vocab, args)
        # shuffle for training
        if self.shuffled:
            random.shuffle(data)
        self.num_examples = len(data)

        # chunk into batches
        self.data = self.chunk_batches(data)
        logger.debug("{} batches created.".format(len(self.data)))

    def init_vocab(self, data):
        assert self.eval == False # for eval vocab must exist
        charvocab = CharVocab(data, self.args['shorthand'])
        wordvocab = WordVocab(data, self.args['shorthand'], cutoff=7, lower=True)
        uposvocab = WordVocab(data, self.args['shorthand'], idx=1)
        xposvocab = xpos_vocab_factory(data, self.args['shorthand'])
        featsvocab = FeatureVocab(data, self.args['shorthand'], idx=3)
        vocab = MultiVocab({'char': charvocab,
                            'word': wordvocab,
                            'upos': uposvocab,
                            'xpos': xposvocab,
                            'feats': featsvocab})
        return vocab

    def preprocess(self, data, vocab, pretrain_vocab, args):
        processed = []
        for sent in data:
            processed_sent = [vocab['word'].map([w[0] for w in sent])]
            processed_sent += [[vocab['char'].map([x for x in w[0]]) for w in sent]]
            processed_sent += [vocab['upos'].map([w[1] for w in sent])]
            processed_sent += [vocab['xpos'].map([w[2] for w in sent])]
            processed_sent += [vocab['feats'].map([w[3] for w in sent])]
<<<<<<< HEAD
            # always use lowercase lookup in pretrained vocab
            processed_sent += [pretrain_vocab.map([w[0].lower() for w in sent])]
=======
            if pretrain_vocab is not None:
                processed_sent += [pretrain_vocab.map([w[0] for w in sent])]
            else:
                processed_sent += [[PAD_ID] * len(sent)]
>>>>>>> e436bd93
            processed.append(processed_sent)
        return processed

    def __len__(self):
        return len(self.data)

    def __getitem__(self, key):
        """ Get a batch with index. """
        if not isinstance(key, int):
            raise TypeError
        if key < 0 or key >= len(self.data):
            raise IndexError
        batch = self.data[key]
        batch_size = len(batch)
        batch = list(zip(*batch))
        assert len(batch) == 6

        # sort sentences by lens for easy RNN operations
        lens = [len(x) for x in batch[0]]
        batch, orig_idx = sort_all(batch, lens)

        # sort words by lens for easy char-RNN operations
        batch_words = [w for sent in batch[1] for w in sent]
        word_lens = [len(x) for x in batch_words]
        batch_words, word_orig_idx = sort_all([batch_words], word_lens)
        batch_words = batch_words[0]
        word_lens = [len(x) for x in batch_words]

        # convert to tensors
        words = batch[0]
        words = get_long_tensor(words, batch_size)
        words_mask = torch.eq(words, PAD_ID)
        wordchars = get_long_tensor(batch_words, len(word_lens))
        wordchars_mask = torch.eq(wordchars, PAD_ID)

        upos = get_long_tensor(batch[2], batch_size)
        xpos = get_long_tensor(batch[3], batch_size)
        ufeats = get_long_tensor(batch[4], batch_size)
        pretrained = get_long_tensor(batch[5], batch_size)
        sentlens = [len(x) for x in batch[0]]
        return words, words_mask, wordchars, wordchars_mask, upos, xpos, ufeats, pretrained, orig_idx, word_orig_idx, sentlens, word_lens

    def __iter__(self):
        for i in range(self.__len__()):
            yield self.__getitem__(i)

    def load_doc(self, doc):
        data = doc.get([TEXT, UPOS, XPOS, FEATS], as_sentences=True)
        data = self.resolve_none(data)
        return data

    def resolve_none(self, data):
        # replace None to '_'
        for sent_idx in range(len(data)):
            for tok_idx in range(len(data[sent_idx])):
                for feat_idx in range(len(data[sent_idx][tok_idx])):
                    if data[sent_idx][tok_idx][feat_idx] is None:
                        data[sent_idx][tok_idx][feat_idx] = '_'
        return data

    def reshuffle(self):
        data = [y for x in self.data for y in x]
        self.data = self.chunk_batches(data)
        random.shuffle(self.data)

    def chunk_batches(self, data):
        res = []

        if not self.eval:
            # sort sentences (roughly) by length for better memory utilization
            data = sorted(data, key = lambda x: len(x[0]), reverse=random.random() > .5)
        elif self.sort_during_eval:
            (data, ), self.data_orig_idx = sort_all([data], [len(x[0]) for x in data])

        current = []
        currentlen = 0
        for x in data:
            if len(x[0]) + currentlen > self.batch_size and currentlen > 0:
                res.append(current)
                current = []
                currentlen = 0
            current.append(x)
            currentlen += len(x[0])

        if currentlen > 0:
            res.append(current)

        return res<|MERGE_RESOLUTION|>--- conflicted
+++ resolved
@@ -66,15 +66,11 @@
             processed_sent += [vocab['upos'].map([w[1] for w in sent])]
             processed_sent += [vocab['xpos'].map([w[2] for w in sent])]
             processed_sent += [vocab['feats'].map([w[3] for w in sent])]
-<<<<<<< HEAD
-            # always use lowercase lookup in pretrained vocab
-            processed_sent += [pretrain_vocab.map([w[0].lower() for w in sent])]
-=======
             if pretrain_vocab is not None:
-                processed_sent += [pretrain_vocab.map([w[0] for w in sent])]
+                # always use lowercase lookup in pretrained vocab
+                processed_sent += [pretrain_vocab.map([w[0].lower() for w in sent])]
             else:
                 processed_sent += [[PAD_ID] * len(sent)]
->>>>>>> e436bd93
             processed.append(processed_sent)
         return processed
 
