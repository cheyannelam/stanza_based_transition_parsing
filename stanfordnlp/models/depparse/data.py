--- conflicted
+++ resolved
@@ -72,15 +72,11 @@
             processed_sent += [[ROOT_ID] + vocab['upos'].map([w[1] for w in sent])]
             processed_sent += [xpos_replacement + vocab['xpos'].map([w[2] for w in sent])]
             processed_sent += [feats_replacement + vocab['feats'].map([w[3] for w in sent])]
-<<<<<<< HEAD
-            # always use lowercase lookup in pretrained vocab
-            processed_sent += [[ROOT_ID] + pretrain_vocab.map([w[0].lower() for w in sent])]
-=======
             if pretrain_vocab is not None:
-                processed_sent += [[ROOT_ID] + pretrain_vocab.map([w[0] for w in sent])]
+                # always use lowercase lookup in pretrained vocab
+                processed_sent += [[ROOT_ID] + pretrain_vocab.map([w[0].lower() for w in sent])]
             else:
                 processed_sent += [[ROOT_ID] + [PAD_ID] * len(sent)]
->>>>>>> e436bd93
             processed_sent += [[ROOT_ID] + vocab['lemma'].map([w[4] for w in sent])]
             processed_sent += [[to_int(w[5], ignore_error=self.eval) for w in sent]]
             processed_sent += [vocab['deprel'].map([w[6] for w in sent])]
